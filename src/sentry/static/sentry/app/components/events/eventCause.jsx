--- conflicted
+++ resolved
@@ -9,18 +9,7 @@
 import {Panel} from 'app/components/panels';
 import {DataSection, CauseHeader} from 'app/components/events/styles';
 import withApi from 'app/utils/withApi';
-<<<<<<< HEAD
-import {t} from 'app/locale';
-import {Panel} from 'app/components/panels';
-
-const ExpandButton = styled('span')`
-  cursor: pointer;
-  position: absolute;
-  right: 0;
-  top: 7px;
-=======
 import space from 'app/styles/space';
-
 import {t} from 'app/locale';
 
 const ExpandButton = styled('button')`
@@ -29,7 +18,6 @@
   & > svg {
     margin-left: ${space(0.5)};
   }
->>>>>>> d9309ee4
 `;
 
 class EventCause extends React.Component {
