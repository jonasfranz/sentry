--- conflicted
+++ resolved
@@ -1282,10 +1282,7 @@
 };
 
 export type SourceMapsArchive = {
-<<<<<<< HEAD
-=======
   id: number;
->>>>>>> 7a496edd
   type: 'release';
   name: string;
   date: string;
