--- conflicted
+++ resolved
@@ -91,7 +91,7 @@
             <span className="icon icon-refresh" />
           </a>
         </div>
-        <h4>New issues</h4>
+        <h4>New this week</h4>
         <IssueList endpoint={this.getEndpoint()} query={{
           statsPeriod: this.props.statsPeriod,
           per_page: this.props.pageSize,
@@ -209,17 +209,6 @@
   },
 });
 
-<<<<<<< HEAD
-const EPM = React.createClass({
-
-  mixins: [OrganizationState],
-
-  getEndpoint() {
-    return `/organizations/${this.props.params.orgId}/activity/`;
-  },
-
-  render() {
-=======
 const EPH = React.createClass({
 
   mixins: [ApiMixin, OrganizationState],
@@ -302,20 +291,13 @@
     if (!this.state.formattedData) {
       return null;
     }
->>>>>>> 8bad6086
     let org = this.getOrganization();
 
     return (
       <div>
-<<<<<<< HEAD
-        <Link className="btn-sidebar-header" to={`/organizations/${org.slug}/stats/`}>View Stats</Link>
-        <h6 className="nav-header">Events Per Minute</h6>
-
-=======
         <Link className="btn-sidebar-header" to={`/organizations/${org.slug}/stats/`}>{t('View Stats')}</Link>
         <h6 className="nav-header">{t('Events Per Hour')}</h6>
           <BarChart points={this.state.formattedData} className="sparkline" barClasses={this.state.barClasses} />
->>>>>>> 8bad6086
       </div>
     );
   },
@@ -372,11 +354,7 @@
             <Activity {...this.props} />
           </div>
           <div className="col-md-4">
-<<<<<<< HEAD
-            <EPM />
-=======
             <EPH {...this.props}/>
->>>>>>> 8bad6086
             <hr />
             <ProjectList {...this.props} teams={this.state.teams} />
           </div>
