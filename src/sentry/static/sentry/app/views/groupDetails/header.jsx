import React from 'react';
<<<<<<< HEAD
import {Link, History} from 'react-router';

=======
import {Link, browserHistory} from 'react-router';
>>>>>>> 8233ed6a
import ApiMixin from '../../mixins/apiMixin';
import AssigneeSelector from '../../components/assigneeSelector';
import Count from '../../components/count';
import GroupActions from './actions';
import GroupSeenBy from './seenBy';
import IndicatorStore from '../../stores/indicatorStore';
import ListLink from '../../components/listLink';
import ShortId from '../../components/shortId';
import GroupTitle from '../../components/group/title';
import ProjectState from '../../mixins/projectState';
import {t} from '../../locale';

const GroupHeader = React.createClass({
  propTypes: {
    group: React.PropTypes.object.isRequired,
    memberList: React.PropTypes.array.isRequired
  },

  contextTypes: {
    location: React.PropTypes.object
  },

  mixins: [
    ApiMixin,
    ProjectState
  ],

  onToggleMute() {
    let group = this.props.group;
    let project = this.getProject();
    let org = this.getOrganization();
    let loadingIndicator = IndicatorStore.add(t('Saving changes..'));

    this.api.bulkUpdate({
      orgId: org.slug,
      projectId: project.slug,
      itemIds: [group.id],
      data: {
        status: group.status === 'ignored' ? 'unresolved' : 'ignored'
      }
    }, {
      complete: () => {
        IndicatorStore.remove(loadingIndicator);
      }
    });
  },

  onShare() {
    let {shareId} = this.props.group;
    return browserHistory.pushState(null, `/share/issue/${shareId}/`);
  },

  onTogglePublic() {
    let group = this.props.group;
    let project = this.getProject();
    let org = this.getOrganization();
    let loadingIndicator = IndicatorStore.add(t('Saving changes..'));

    this.api.bulkUpdate({
      orgId: org.slug,
      projectId: project.slug,
      itemIds: [group.id],
      data: {
        isPublic: !group.isPublic
      }
    }, {
      complete: () => {
        IndicatorStore.remove(loadingIndicator);
      }
    });
  },

  getMessage() {
    let data = this.props.group;
    let metadata = data.metadata;
    switch (data.type) {
      case 'error':
        return metadata.value;
      case 'csp':
        return metadata.message;
      default:
        return this.props.group.culprit || '';
    }
  },

  render() {
    let group = this.props.group,
        orgFeatures = new Set(this.getOrganization().features),
        userCount = group.userCount;

    let className = 'group-detail';

    className += ' type-' + group.type;
    className += ' level-' + group.level;

    if (group.isBookmarked) {
      className += ' isBookmarked';
    }
    if (group.hasSeen) {
      className += ' hasSeen';
    }
    if (group.status === 'resolved') {
      className += ' isResolved';
    }

    let groupId = group.id,
      projectId = this.getProject().slug,
      orgId = this.getOrganization().slug;

    let message = this.getMessage();

    return (
      <div className={className}>
        <div className="row">
          <div className="col-sm-7">
            <h3>
              <GroupTitle data={group} />
            </h3>
            <div className="event-message">
              <span className="error-level">{group.level}</span>
              {message &&
                <span className="message">{message}</span>
              }
              {group.logger &&
                <span className="event-annotation">
                  <Link to={{
                      pathname:`/${orgId}/${projectId}/`,
                      query: {query: 'logger:' + group.logger}
                    }}>
                    {group.logger}
                  </Link>
                </span>
              }
              {group.annotations.map((annotation, i) => {
                return (
                  <span className="event-annotation" key={i}
                      dangerouslySetInnerHTML={{__html: annotation}} />
                );
              })}
            </div>
          </div>
          <div className="col-sm-5 stats">
            <div className="flex flex-justify-right">
              {group.shortId && this.getFeatures().has('callsigns') &&
                <div className="short-id-box count align-right">
                  <h6 className="nav-header">{t('Issue #')}</h6>
                  <ShortId shortId={group.shortId} />
                </div>
              }
              <div className="assigned-to">
                <h6 className="nav-header">{t('Assigned')}</h6>
                <AssigneeSelector id={group.id} />
              </div>
              <div className="count align-right">
                <h6 className="nav-header">{t('Events')}</h6>
                <Link to={`/${orgId}/${projectId}/issues/${groupId}/events/`}>
                  <Count className="count" value={group.count} />
                </Link>
              </div>
              <div className="count align-right">
                <h6 className="nav-header">{t('Users')}</h6>
                {userCount !== 0 ?
                  <Link to={`/${orgId}/${projectId}/issues/${groupId}/tags/user/`}>
                    <Count className="count" value={userCount} />
                  </Link>
                :
                  <span>0</span>
                }
              </div>
            </div>
          </div>
        </div>
        <GroupSeenBy />
        <GroupActions />
        {orgFeatures.has('shared-issues') &&
          <div className="pull-right">
            <div className="group-privacy">
              <a onClick={this.onShare}>
                <span className="icon" /> {t('Share this event')}
              </a>
            </div>
          </div>
        }
        <ul className="nav nav-tabs">
          <ListLink to={`/${orgId}/${projectId}/issues/${groupId}/`} isActive={() => {
            let rootGroupPath = `/${orgId}/${projectId}/issues/${groupId}/`;
            let pathname = this.context.location.pathname;

            // Because react-router 1.0 removes router.isActive(route)
            return pathname === rootGroupPath || /events\/\w+\/$/.test(pathname);
          }}>
            {t('Details')}
          </ListLink>
          <ListLink to={`/${orgId}/${projectId}/issues/${groupId}/activity/`}>
            {t('Comments')} <span className="badge animated">{group.numComments}</span>
          </ListLink>
          <ListLink to={`/${orgId}/${projectId}/issues/${groupId}/feedback/`}>
            {t('User Feedback')} <span className="badge animated">{group.userReportCount}</span>
          </ListLink>
          <ListLink to={`/${orgId}/${projectId}/issues/${groupId}/tags/`}>
            {t('Tags')}
          </ListLink>
          {orgFeatures.has('geo') &&
            <ListLink to={`/${orgId}/${projectId}/issues/${groupId}/geo/`}>
              {t('Geo')}
            </ListLink>
          }
          <ListLink to={`/${orgId}/${projectId}/issues/${groupId}/events/`}>
            {t('Related Events')}
          </ListLink>
        </ul>
      </div>
    );
  }
});

export default GroupHeader;<|MERGE_RESOLUTION|>--- conflicted
+++ resolved
@@ -1,10 +1,6 @@
 import React from 'react';
-<<<<<<< HEAD
-import {Link, History} from 'react-router';
-
-=======
 import {Link, browserHistory} from 'react-router';
->>>>>>> 8233ed6a
+
 import ApiMixin from '../../mixins/apiMixin';
 import AssigneeSelector from '../../components/assigneeSelector';
 import Count from '../../components/count';
@@ -207,11 +203,9 @@
           <ListLink to={`/${orgId}/${projectId}/issues/${groupId}/tags/`}>
             {t('Tags')}
           </ListLink>
-          {orgFeatures.has('geo') &&
-            <ListLink to={`/${orgId}/${projectId}/issues/${groupId}/geo/`}>
-              {t('Geo')}
-            </ListLink>
-          }
+          <ListLink to={`/${orgId}/${projectId}/issues/${groupId}/geo/`}>
+            {t('Geo')}
+          </ListLink>
           <ListLink to={`/${orgId}/${projectId}/issues/${groupId}/events/`}>
             {t('Related Events')}
           </ListLink>
